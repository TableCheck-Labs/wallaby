--- conflicted
+++ resolved
@@ -35,19 +35,10 @@
                                     &WebdriverClient.create_session/2)
 
     capabilities =
-<<<<<<< HEAD
-      %{
-        firstMatch: [Map.merge(default_capabilities(), capabilities)]
-      }
-
-    with {:ok, response} <- create_session_fn.(base_url, capabilities) do
-      id = response["sessionId"] || get_in(response, ["value", "sessionId"])
-=======
       capabilities || default_capabilities()
 
     with {:ok, response} <- create_session_fn.(base_url, capabilities) do
       id = response["value"]["sessionId"]
->>>>>>> 1fe5657b
 
       session = %Wallaby.Session{
         session_url: base_url <> "session/#{id}",
@@ -215,27 +206,17 @@
   end
 
   defp default_capabilities do
-<<<<<<< HEAD
-=======
     %{
       firstMatch: [
->>>>>>> 1fe5657b
         %{
           browserName: "firefox",
           "moz:firefoxOptions": %{
             args: [
-<<<<<<< HEAD
-              # "-headless"
-            ]
-          }
-        }
-=======
               "-headless"
             ]
           }
         }
       ]
     }
->>>>>>> 1fe5657b
   end
 end